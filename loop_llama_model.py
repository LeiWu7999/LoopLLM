import torch
import torch.nn as nn
import torch.nn.functional as F
from typing import Optional, Tuple, Union, Dict, Any
from transformers.models.llama.modeling_llama import (
    LlamaPreTrainedModel,
    LlamaModel,
    LlamaForCausalLM,
    LlamaDecoderLayer,
    LlamaRMSNorm,
    LlamaRotaryEmbedding,
    BaseModelOutputWithPast,
    CausalLMOutputWithPast,
)
from transformers.cache_utils import Cache, DynamicCache
from transformers.generation.utils import GenerationMixin
from transformers.utils import ModelOutput
from dataclasses import dataclass
import math

from loop_llama_config import LoopLlamaConfig
from loop_cache_utils import LoopCache

@dataclass
class LoopModelOutputWithPast(ModelOutput):
    """
    继承自BaseModelOutputWithPast，额外包含one_loop_hidden用于辅助损失计算
    """
    last_hidden_state: torch.FloatTensor = None
    past_key_values: Optional[Tuple[Tuple[torch.FloatTensor]]] = None
    hidden_states: Optional[Tuple[torch.FloatTensor, ...]] = None
    attentions: Optional[Tuple[torch.FloatTensor, ...]] = None
    # 新增字段：用于辅助损失计算的one_loop_hidden
    one_loop_hidden: Optional[torch.FloatTensor] = None


@dataclass
class LoopCausalLMOutputWithPast(ModelOutput):
    """
    继承自CausalLMOutputWithPast，额外包含辅助损失信息
    """
    loss: Optional[torch.FloatTensor] = None
    logits: torch.FloatTensor = None
    past_key_values: Optional[Tuple[Tuple[torch.FloatTensor]]] = None
    hidden_states: Optional[Tuple[torch.FloatTensor, ...]] = None
    attentions: Optional[Tuple[torch.FloatTensor, ...]] = None
    # 新增字段：辅助损失相关信息
    aux_loss: Optional[torch.FloatTensor] = None
    loss_pre_loop: Optional[torch.FloatTensor] = None
    loss_post_loop: Optional[torch.FloatTensor] = None

class LoopLlamaModel(LlamaModel):
    """
    支持循环层的LLaMA模型，注意all_hidden_states返回的是所有层的未经过norm的hidden_states
    """
    config_class = LoopLlamaConfig
    
    def __init__(self, config: LoopLlamaConfig):
        super().__init__(config)
        self.padding_idx = config.pad_token_id
        self.vocab_size = config.vocab_size
        
        self.embed_tokens = nn.Embedding(config.vocab_size, config.hidden_size, self.padding_idx)
        self.layers = nn.ModuleList([
            LlamaDecoderLayer(config, layer_idx) for layer_idx in range(config.num_hidden_layers)
        ])
        self.norm = LlamaRMSNorm(config.hidden_size, eps=config.rms_norm_eps)

        self.rotary_emb = LlamaRotaryEmbedding(config)
        
        self.gradient_checkpointing = False
        
        self.training_mode = None
        
        # 循环控制相关属性
        self.loop_strategy = config.loop_strategy
        self.cosine_threshold = config.cosine_threshold
        self.kl_threshold = config.kl_threshold
        
        # 将循环块信息处理成更易于使用的格式
        self.loop_blocks = config.loop_layers if config.loop_layers is not None else []
        self.loop_block_map = {}
        if self.loop_blocks:
            for i, block in enumerate(self.loop_blocks):
                start_idx, end_idx = block
                self.loop_block_map[start_idx] = {
                    "end_idx": end_idx,
                    "loop_count": config.loop_count[i],
                    "max_loop_count": config.max_loop_count[i],
                    "min_loop_count": config.min_loop_count[i],
                }

        # Initialize weights and apply final processing
        self.post_init()
    
    def get_input_embeddings(self):
        return self.embed_tokens
    
    def set_input_embeddings(self, value):
        self.embed_tokens = value

    def forward(
        self,
        input_ids: Optional[torch.LongTensor] = None,
        attention_mask: Optional[torch.Tensor] = None,
        position_ids: Optional[torch.LongTensor] = None,
        past_key_values: Optional[Cache] = None,
        inputs_embeds: Optional[torch.FloatTensor] = None,
        use_cache: Optional[bool] = None,
        output_attentions: Optional[bool] = None,
        output_hidden_states: Optional[bool] = None,
        cache_position: Optional[torch.LongTensor] = None,
        loop_count: Optional[int] = None,
        **kwargs,
    ) -> LoopModelOutputWithPast:
        
        output_attentions = output_attentions if output_attentions is not None else self.config.output_attentions
        output_hidden_states = (
            output_hidden_states if output_hidden_states is not None else self.config.output_hidden_states
        )
        use_cache = use_cache if use_cache is not None else self.config.use_cache

        # 训练时根据配置决定是否禁用KV缓存
        # use_kv_cache_in_training=False: 无状态循环
        # use_kv_cache_in_training=True: 有状态循环
        if self.training_mode and not getattr(self.config, 'use_kv_cache_in_training', True):
            use_cache = False
        
        if input_ids is None and inputs_embeds is None:
            raise ValueError("You must specify exactly one of input_ids or inputs_embeds")
        
        if inputs_embeds is None:
            inputs_embeds = self.embed_tokens(input_ids)
        
        # 初始化缓存
        if use_cache and past_key_values is None:
            # 如果定义了循环块，则使用LoopCache
            if self.loop_blocks:
                past_key_values = LoopCache(config=self.config)
            else:
                past_key_values = DynamicCache()
        
        if cache_position is None:
            past_seen_tokens = past_key_values.get_seq_length() if past_key_values is not None else 0
            cache_position = torch.arange(
                past_seen_tokens, past_seen_tokens + inputs_embeds.shape[1], device=inputs_embeds.device
            )
        
        if position_ids is None:
            position_ids = cache_position.unsqueeze(0)      # [1, seq_len]
        
        if attention_mask is not None and attention_mask.dim() == 3:
            # Assume 3D attention_mask is [batch_size, seq_len, seq_len]
            # and expand it to [batch_size, 1, seq_len, seq_len]
            attention_mask = attention_mask.unsqueeze(1)
        
        causal_mask = self._update_causal_mask(
            attention_mask, inputs_embeds, cache_position, past_key_values, output_attentions
        )       # 4维tensor [batch_size, key_value_length]->[batch_size, 1, query_length, key_value_length]
        
        hidden_states = inputs_embeds
        
        # create position embeddings to be shared across the decoder layers
        position_embeddings = self.rotary_emb(hidden_states, position_ids)
        
        # decoder layers
        all_hidden_states = () if output_hidden_states else None
        all_self_attns = () if output_attentions else None
        
        # --- 层执行逻辑 ---
        layer_idx = 0
        if self.training:
            one_loop_hidden = hidden_states.clone()
        else:
            one_loop_hidden = None
        while layer_idx < self.config.num_hidden_layers:
            # 检查当前层是否为循环块的起点
            if layer_idx in self.loop_block_map:
                block_info = self.loop_block_map[layer_idx]
                loop_start = layer_idx
                loop_end = block_info["end_idx"]
                current_loop_count = loop_count if loop_count is not None else block_info["loop_count"]

                if self.gradient_checkpointing and self.training:
                    # Custom forward function for the entire loop block
                    def create_loop_block_forward(hidden_states, **loop_kwargs):
                        def custom_forward(*_hidden_states):
                            # The checkpoint function only passes tensor args, so we use the closure for kwargs
                            return self._execute_loop_layers(hidden_states=_hidden_states[0], **loop_kwargs)
                        return custom_forward

<<<<<<< HEAD
                    # Prepare kwargs for the loop execution
                    loop_kwargs = {
                        "attention_mask": causal_mask, "position_ids": position_ids,
                        "position_embeddings": position_embeddings, "past_key_values": past_key_values,
                        "use_cache": use_cache, "output_attentions": output_attentions,
                        "output_hidden_states": output_hidden_states, "cache_position": cache_position,
                        "all_hidden_states": all_hidden_states, "all_self_attns": all_self_attns,
                        "loop_start": loop_start, "loop_end": loop_end, "loop_count": current_loop_count,
                        "max_loop_count": block_info["max_loop_count"],
                        "min_loop_count_for_block": block_info["min_loop_count"],
                    }

                    # Execute the entire loop block under a single checkpoint
                    outputs = torch.utils.checkpoint.checkpoint(
                        create_loop_block_forward(hidden_states, **loop_kwargs),
                        hidden_states,
                        use_reentrant=False,
                    )
                    hidden_states, all_hidden_states, all_self_attns = outputs

                else:
                    # Non-checkpointed execution of the loop block
                    loop_kwargs = {
                        "attention_mask": causal_mask, "position_ids": position_ids,
                        "position_embeddings": position_embeddings, "past_key_values": past_key_values,
                        "use_cache": use_cache, "output_attentions": output_attentions,
                        "output_hidden_states": output_hidden_states, "cache_position": cache_position,
                        "all_hidden_states": all_hidden_states, "all_self_attns": all_self_attns,
                        "loop_start": loop_start, "loop_end": loop_end, "loop_count": current_loop_count,
                        "max_loop_count": block_info["max_loop_count"],
                        "min_loop_count_for_block": block_info["min_loop_count"],
                    }
                    hidden_states, all_hidden_states, all_self_attns = self._execute_loop_layers(
                        hidden_states=hidden_states, **loop_kwargs
                    )
                
=======
                # 执行循环块
                hidden_states, all_hidden_states, all_self_attns = self._execute_loop_layers(
                    hidden_states=hidden_states,
                    **loop_kwargs,
                )
                if one_loop_hidden is not None:
                    one_loop_hidden, all_hidden_states, all_self_attns = self._execute_loop_layers(
                    hidden_states=one_loop_hidden,
                    attention_mask=causal_mask,
                    position_ids=position_ids,
                    use_cache=False,
                    position_embeddings=position_embeddings,
                    output_attentions=False,
                    output_hidden_states=False,
                    # 循环块特定参数
                    loop_start=loop_start,
                    loop_end=loop_end,
                    loop_count=1,
                    max_loop_count=block_info["max_loop_count"],
                    min_loop_count_for_block=block_info["min_loop_count"],
                    **kwargs,
                )
                # 将层索引快进到循环块之后
>>>>>>> 56b3ace1
                layer_idx = loop_end + 1
            else:
                if output_hidden_states:
                    all_hidden_states += (hidden_states,)
                # 执行单个普通层
                decoder_layer = self.layers[layer_idx]
                
<<<<<<< HEAD
                if self.gradient_checkpointing and self.training:
                    def create_custom_forward(module):
                        def custom_forward(*inputs):
                            return module(*inputs)
                        return custom_forward

                    layer_outputs = torch.utils.checkpoint.checkpoint(
                        create_custom_forward(decoder_layer),
                        hidden_states,
                        causal_mask,
                        position_ids,
                        past_key_values,
                        output_attentions,
                        use_cache,
                        cache_position,
                        position_embeddings,
                        use_reentrant=False,
                    )
                else:
                    layer_outputs = decoder_layer(
                        hidden_states,
=======
                layer_outputs = decoder_layer(
                    hidden_states,
                    attention_mask=causal_mask,
                    position_ids=position_ids,
                    past_key_value=past_key_values,
                    output_attentions=output_attentions,
                    use_cache=use_cache,
                    cache_position=cache_position,
                    position_embeddings=position_embeddings,
                )
                if one_loop_hidden is not None:
                    layer_outputs_aux = decoder_layer(
                        one_loop_hidden,
>>>>>>> 56b3ace1
                        attention_mask=causal_mask,
                        position_ids=position_ids,
                        past_key_value=past_key_values,
                        output_attentions=output_attentions,
                        use_cache=use_cache,
                        cache_position=cache_position,
                        position_embeddings=position_embeddings,
<<<<<<< HEAD
                    )
                
=======
                        **kwargs,
                    )
                    one_loop_hidden = layer_outputs_aux[0]
>>>>>>> 56b3ace1
                hidden_states = layer_outputs[0]
                
                if output_attentions:
                    all_self_attns += (layer_outputs[1],)
                
                # 移动到下一层
                layer_idx += 1
        
        hidden_states = self.norm(hidden_states)
        
        # add hidden states from the last decoder layer
        if output_hidden_states:
            all_hidden_states += (hidden_states,)
        
        return LoopModelOutputWithPast(
            last_hidden_state=hidden_states,
            past_key_values=past_key_values if use_cache else None,
            hidden_states=all_hidden_states,
            attentions=all_self_attns,
            one_loop_hidden=one_loop_hidden,
        )
    
    def _execute_loop_layers(
        self,
        hidden_states: torch.Tensor,
        attention_mask: Optional[torch.Tensor] = None,
        position_ids: Optional[torch.LongTensor] = None,
        position_embeddings: Optional[torch.Tensor] = None,
        past_key_values: Optional[Cache] = None,
        use_cache: Optional[bool] = False,
        output_attentions: Optional[bool] = False,
        output_hidden_states: Optional[bool] = False,
        cache_position: Optional[torch.LongTensor] = None,
        all_hidden_states: Optional[Tuple[torch.Tensor]] = None,
        all_self_attns: Optional[Tuple[torch.Tensor]] = None,
        # 循环块参数
        loop_start: int = 0,
        loop_end: int = 0,
        loop_count: int = 0,
        max_loop_count: int = 0,
        min_loop_count_for_block: int = 0,
    ) -> Tuple[torch.Tensor, torch.Tensor, torch.Tensor]:
        """
        执行循环层的逻辑
        """
        if loop_count <= 0:
            return hidden_states, all_hidden_states, all_self_attns
            
        loop_layers = self.layers[loop_start:loop_end + 1]

        if isinstance(past_key_values, LoopCache):
            past_key_values.start_new_forward()
        
        # 不再重置循环缓存，而是使用跨forward复用的机制
        
        prev_hidden_states = None
        loop_step = 0
        while loop_step < max_loop_count:
            current_hidden = hidden_states

            
            # 通过循环层块
            for relative_idx, decoder_layer in enumerate(loop_layers):
                if output_hidden_states:
                    all_hidden_states += (current_hidden,)
                
                layer_outputs = decoder_layer(
                    current_hidden,
                    attention_mask=attention_mask,
                    position_ids=position_ids,
                    past_key_value=past_key_values,
                    output_attentions=output_attentions,
                    use_cache=use_cache,
                    cache_position=cache_position,
                    position_embeddings=position_embeddings,
                )
                
                current_hidden = layer_outputs[0]
                if output_attentions and layer_outputs[1] is not None:
                    all_self_attns += (layer_outputs[1],)
            
            # 完成一次循环块后，增加循环步数
            if isinstance(past_key_values, LoopCache):
                past_key_values.increment_loop_step()
            
            loop_step += 1
            hidden_states = current_hidden
            # 检查停止条件
            if self.loop_strategy == "fixed_count" or use_cache == False:
                if loop_step >= loop_count:
                    break
            elif self.loop_strategy == "dynamic_stop":
                # 对于虚拟层模式，首先检查最小循环次数
                if (isinstance(past_key_values, LoopCache) and 
                    past_key_values.kv_cache_mode == "virtual_layers" and
                    loop_step < min_loop_count_for_block):
                    # 还没达到最小循环次数，强制继续循环
                    pass
                elif prev_hidden_states is not None:
                    # 达到最小循环次数后，才检查收敛条件
                    should_stop = self._check_convergence(prev_hidden_states, current_hidden)
                    if should_stop:
                        break
                
                # 达到最大循环次数也要停止
                if loop_step >= max_loop_count:
                    break
            
            prev_hidden_states = current_hidden.clone()
            
        
        # 完成循环后，对于合并策略模式，需要合并当前forward的结果
        if isinstance(past_key_values, LoopCache):
            past_key_values.finish_current_forward_loops()
        
        return hidden_states, all_hidden_states, all_self_attns
    
    def _check_convergence(self, prev_hidden: torch.Tensor, curr_hidden: torch.Tensor) -> bool:
        """
        检查是否满足收敛条件
        """
        # 计算余弦相似度
        prev_flat = prev_hidden.view(-1, prev_hidden.size(-1))
        curr_flat = curr_hidden.view(-1, curr_hidden.size(-1))
        
        cosine_sim = F.cosine_similarity(prev_flat, curr_flat, dim=-1).mean()
        
        # 如果余弦相似度足够高，说明收敛
        if cosine_sim >= self.cosine_threshold:
            return True
        
        # 计算KL散度（需要通过unembedding层投影到概率空间）
        # 这里简化实现，只使用余弦相似度
        return False

    # This is the method that will be called by the Trainer
    def gradient_checkpointing_enable(self, gradient_checkpointing_kwargs=None):
        """
        Activates gradient checkpointing for the model.
        We override the default behavior to apply checkpointing at the loop level.
        """
        if not self.supports_gradient_checkpointing:
            raise ValueError("This model does not support gradient checkpointing.")
        self.gradient_checkpointing = True
        print("Manual gradient checkpointing enabled for LoopLlamaModel.")

    def gradient_checkpointing_disable(self):
        """
        Deactivates gradient checkpointing for the model.
        """
        self.gradient_checkpointing = False
        print("Manual gradient checkpointing disabled for LoopLlamaModel.")


class LoopLlamaForCausalLM(LlamaPreTrainedModel, GenerationMixin):
    """
    支持循环层的LLaMA因果语言模型
    """
    _tied_weights_keys = ["lm_head.weight"]
    config_class = LoopLlamaConfig
    
    def __init__(self, config: LoopLlamaConfig):
        super().__init__(config)
        self.model = LoopLlamaModel(config)
        self.vocab_size = config.vocab_size
        self.lm_head = nn.Linear(config.hidden_size, config.vocab_size, bias=False)
        
        # Initialize weights and apply final processing
        self.post_init()
    
    def get_input_embeddings(self):
        return self.model.embed_tokens
    
    def set_input_embeddings(self, value):
        self.model.embed_tokens = value
    
    def get_output_embeddings(self):
        return self.lm_head
    
    def set_output_embeddings(self, new_embeddings):
        self.lm_head = new_embeddings
    
    def set_decoder(self, decoder):
        self.model = decoder
    
    def get_decoder(self):
        return self.model
    
    def forward(
        self,
        input_ids: Optional[torch.LongTensor] = None,
        attention_mask: Optional[torch.Tensor] = None,
        position_ids: Optional[torch.LongTensor] = None,
        past_key_values: Optional[Cache] = None,
        inputs_embeds: Optional[torch.FloatTensor] = None,
        labels: Optional[torch.LongTensor] = None,
        use_cache: Optional[bool] = None,
        output_attentions: Optional[bool] = None,
        output_hidden_states: Optional[bool] = None,
        cache_position: Optional[torch.LongTensor] = None,
        logits_to_keep: Union[int, torch.Tensor] = 0,
        loop_count: Optional[int] = None,
        **kwargs,
    ) -> CausalLMOutputWithPast:
        
        output_attentions = output_attentions if output_attentions is not None else self.config.output_attentions
        output_hidden_states = (
            output_hidden_states if output_hidden_states is not None else self.config.output_hidden_states
        )
        
        # decoder outputs consists of (dec_features, layer_state, dec_hidden, dec_attn)
        outputs = self.model(
            input_ids=input_ids,
            attention_mask=attention_mask,
            position_ids=position_ids,
            past_key_values=past_key_values,
            inputs_embeds=inputs_embeds,
            use_cache=use_cache,
            output_attentions=output_attentions,
            output_hidden_states=output_hidden_states,
            cache_position=cache_position,
            loop_count=loop_count,
            **kwargs,
        )
        
        hidden_states = outputs.last_hidden_state
        # Only compute necessary logits
        slice_indices = slice(-logits_to_keep, None) if isinstance(logits_to_keep, int) else logits_to_keep
        logits = self.lm_head(hidden_states[:, slice_indices, :])
        
        loss = None
        aux_loss = None
        loss_pre_loop = None
        loss_post_loop = None
        
        if labels is not None:
            # print(kwargs['num_items_in_batch'])
            if self.training:
                
                logits = logits.float()
                # Shift so that tokens < n predict n
                labels = nn.functional.pad(labels, (0, 1), value=-100)
                shift_labels = labels[..., 1:].contiguous()
                # Flatten the tokens
                logits = logits.view(-1, self.config.vocab_size)
                shift_labels = shift_labels.view(-1)
                # Enable model parallelism
                shift_labels = shift_labels.to(logits.device)
                
                # 主损失 Loss_post_loop
                loss_post_loop = nn.functional.cross_entropy(logits, shift_labels, ignore_index=-100, reduction="sum")
                loss_post_loop = loss_post_loop / kwargs['num_items_in_batch']
                
                # 辅助损失计算
                aux_loss = torch.tensor(0.0, device=logits.device)
                if outputs.one_loop_hidden is not None:
                    # 计算 one_loop_hidden 对应的 logits (Loss_pre_loop)
                    one_loop_logits = self.lm_head(outputs.one_loop_hidden[:, slice_indices, :])
                    one_loop_logits = one_loop_logits.float()
                    one_loop_logits = one_loop_logits.view(-1, self.config.vocab_size)
                    
                    # 计算循环前的损失 Loss_pre_loop
                    loss_pre_loop = nn.functional.cross_entropy(one_loop_logits, shift_labels, ignore_index=-100, reduction="sum")
                    loss_pre_loop = loss_pre_loop / kwargs['num_items_in_batch']
                    
                    # Hinge Loss: max(0, Loss_post_loop - Loss_pre_loop + margin)
                    margin = self.config.aux_loss_margin
                    aux_loss = torch.clamp(loss_post_loop - loss_pre_loop + margin / (kwargs['num_items_in_batch'] / logits.shape[0]), min=0.0)
                    
                    # 可选：添加调试信息（需要时取消注释）
                    # if torch.distributed.get_rank() == 0:  # 只在主进程打印
                    #     print(f"Loss_pre: {loss_pre_loop:.4f}, Loss_post: {loss_post_loop:.4f}, Aux_loss: {aux_loss:.4f}")
                
                # 总损失: Loss_total = Loss_post_loop + α * Loss_aux
                alpha = self.config.aux_loss_weight
                loss = loss_post_loop + alpha * aux_loss
                
            else:
                loss = self.loss_function(logits=logits, labels=labels, vocab_size=self.config.vocab_size, **kwargs)
        
        return CausalLMOutputWithPast(
            loss=loss,
            logits=logits,
            past_key_values=outputs.past_key_values,
            hidden_states=outputs.hidden_states,
            attentions=outputs.attentions,
            aux_loss=aux_loss,
            loss_pre_loop=loss_pre_loop,
            loss_post_loop=loss_post_loop,
        ) <|MERGE_RESOLUTION|>--- conflicted
+++ resolved
@@ -189,7 +189,6 @@
                             return self._execute_loop_layers(hidden_states=_hidden_states[0], **loop_kwargs)
                         return custom_forward
 
-<<<<<<< HEAD
                     # Prepare kwargs for the loop execution
                     loop_kwargs = {
                         "attention_mask": causal_mask, "position_ids": position_ids,
@@ -202,31 +201,6 @@
                         "min_loop_count_for_block": block_info["min_loop_count"],
                     }
 
-                    # Execute the entire loop block under a single checkpoint
-                    outputs = torch.utils.checkpoint.checkpoint(
-                        create_loop_block_forward(hidden_states, **loop_kwargs),
-                        hidden_states,
-                        use_reentrant=False,
-                    )
-                    hidden_states, all_hidden_states, all_self_attns = outputs
-
-                else:
-                    # Non-checkpointed execution of the loop block
-                    loop_kwargs = {
-                        "attention_mask": causal_mask, "position_ids": position_ids,
-                        "position_embeddings": position_embeddings, "past_key_values": past_key_values,
-                        "use_cache": use_cache, "output_attentions": output_attentions,
-                        "output_hidden_states": output_hidden_states, "cache_position": cache_position,
-                        "all_hidden_states": all_hidden_states, "all_self_attns": all_self_attns,
-                        "loop_start": loop_start, "loop_end": loop_end, "loop_count": current_loop_count,
-                        "max_loop_count": block_info["max_loop_count"],
-                        "min_loop_count_for_block": block_info["min_loop_count"],
-                    }
-                    hidden_states, all_hidden_states, all_self_attns = self._execute_loop_layers(
-                        hidden_states=hidden_states, **loop_kwargs
-                    )
-                
-=======
                 # 执行循环块
                 hidden_states, all_hidden_states, all_self_attns = self._execute_loop_layers(
                     hidden_states=hidden_states,
@@ -250,7 +224,6 @@
                     **kwargs,
                 )
                 # 将层索引快进到循环块之后
->>>>>>> 56b3ace1
                 layer_idx = loop_end + 1
             else:
                 if output_hidden_states:
@@ -258,29 +231,6 @@
                 # 执行单个普通层
                 decoder_layer = self.layers[layer_idx]
                 
-<<<<<<< HEAD
-                if self.gradient_checkpointing and self.training:
-                    def create_custom_forward(module):
-                        def custom_forward(*inputs):
-                            return module(*inputs)
-                        return custom_forward
-
-                    layer_outputs = torch.utils.checkpoint.checkpoint(
-                        create_custom_forward(decoder_layer),
-                        hidden_states,
-                        causal_mask,
-                        position_ids,
-                        past_key_values,
-                        output_attentions,
-                        use_cache,
-                        cache_position,
-                        position_embeddings,
-                        use_reentrant=False,
-                    )
-                else:
-                    layer_outputs = decoder_layer(
-                        hidden_states,
-=======
                 layer_outputs = decoder_layer(
                     hidden_states,
                     attention_mask=causal_mask,
@@ -294,7 +244,6 @@
                 if one_loop_hidden is not None:
                     layer_outputs_aux = decoder_layer(
                         one_loop_hidden,
->>>>>>> 56b3ace1
                         attention_mask=causal_mask,
                         position_ids=position_ids,
                         past_key_value=past_key_values,
@@ -302,14 +251,9 @@
                         use_cache=use_cache,
                         cache_position=cache_position,
                         position_embeddings=position_embeddings,
-<<<<<<< HEAD
-                    )
-                
-=======
                         **kwargs,
                     )
                     one_loop_hidden = layer_outputs_aux[0]
->>>>>>> 56b3ace1
                 hidden_states = layer_outputs[0]
                 
                 if output_attentions:
